--- conflicted
+++ resolved
@@ -24,12 +24,9 @@
 log = "0.4"
 parking_lot = "0.11.1"
 postage = { version = "0.4.1", features = ["futures-traits"] }
-<<<<<<< HEAD
 serde = { version = "1", features = ["derive", "rc"] }
 serde_json = { version = "1", features = ["preserve_order"] }
-=======
 smallvec = { version = "1.6", features = ["union"] }
->>>>>>> fd36b25d
 
 [dev-dependencies]
 client = { path = "../client", features = ["test-support"] }
