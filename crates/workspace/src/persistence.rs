#![allow(dead_code)]

pub mod model;

use std::path::Path;

use anyhow::{anyhow, bail, Context, Result};
use db::{define_connection, query, sqlez::connection::Connection, sqlez_macros::sql};
use gpui::{platform::WindowBounds, Axis};

use util::{unzip_option, ResultExt};
use uuid::Uuid;

use crate::WorkspaceId;

use model::{
    GroupId, PaneId, SerializedItem, SerializedPane, SerializedPaneGroup, SerializedWorkspace,
    WorkspaceLocation,
};

use self::model::DockStructure;

define_connection! {
    // Current schema shape using pseudo-rust syntax:
    //
    // workspaces(
    //   workspace_id: usize, // Primary key for workspaces
    //   workspace_location: Bincode<Vec<PathBuf>>,
    //   dock_visible: bool, // Deprecated
    //   dock_anchor: DockAnchor, // Deprecated
    //   dock_pane: Option<usize>, // Deprecated
    //   left_sidebar_open: boolean,
    //   timestamp: String, // UTC YYYY-MM-DD HH:MM:SS
    //   window_state: String, // WindowBounds Discriminant
    //   window_x: Option<f32>, // WindowBounds::Fixed RectF x
    //   window_y: Option<f32>, // WindowBounds::Fixed RectF y
    //   window_width: Option<f32>, // WindowBounds::Fixed RectF width
    //   window_height: Option<f32>, // WindowBounds::Fixed RectF height
    //   display: Option<Uuid>, // Display id
    // )
    //
    // pane_groups(
    //   group_id: usize, // Primary key for pane_groups
    //   workspace_id: usize, // References workspaces table
    //   parent_group_id: Option<usize>, // None indicates that this is the root node
    //   position: Optiopn<usize>, // None indicates that this is the root node
    //   axis: Option<Axis>, // 'Vertical', 'Horizontal'
    // )
    //
    // panes(
    //     pane_id: usize, // Primary key for panes
    //     workspace_id: usize, // References workspaces table
    //     active: bool,
    // )
    //
    // center_panes(
    //     pane_id: usize, // Primary key for center_panes
    //     parent_group_id: Option<usize>, // References pane_groups. If none, this is the root
    //     position: Option<usize>, // None indicates this is the root
    // )
    //
    // CREATE TABLE items(
    //     item_id: usize, // This is the item's view id, so this is not unique
    //     workspace_id: usize, // References workspaces table
    //     pane_id: usize, // References panes table
    //     kind: String, // Indicates which view this connects to. This is the key in the item_deserializers global
    //     position: usize, // Position of the item in the parent pane. This is equivalent to panes' position column
    //     active: bool, // Indicates if this item is the active one in the pane
    // )
    pub static ref DB: WorkspaceDb<()> =
    &[sql!(
        CREATE TABLE workspaces(
            workspace_id INTEGER PRIMARY KEY,
            workspace_location BLOB UNIQUE,
            dock_visible INTEGER, // Deprecated. Preserving so users can downgrade Zed.
            dock_anchor TEXT, // Deprecated. Preserving so users can downgrade Zed.
            dock_pane INTEGER, // Deprecated.  Preserving so users can downgrade Zed.
            left_sidebar_open INTEGER, // Boolean
            timestamp TEXT DEFAULT CURRENT_TIMESTAMP NOT NULL,
            FOREIGN KEY(dock_pane) REFERENCES panes(pane_id)
        ) STRICT;

        CREATE TABLE pane_groups(
            group_id INTEGER PRIMARY KEY,
            workspace_id INTEGER NOT NULL,
            parent_group_id INTEGER, // NULL indicates that this is a root node
            position INTEGER, // NULL indicates that this is a root node
            axis TEXT NOT NULL, // Enum: 'Vertical' / 'Horizontal'
            FOREIGN KEY(workspace_id) REFERENCES workspaces(workspace_id)
            ON DELETE CASCADE
            ON UPDATE CASCADE,
            FOREIGN KEY(parent_group_id) REFERENCES pane_groups(group_id) ON DELETE CASCADE
        ) STRICT;

        CREATE TABLE panes(
            pane_id INTEGER PRIMARY KEY,
            workspace_id INTEGER NOT NULL,
            active INTEGER NOT NULL, // Boolean
            FOREIGN KEY(workspace_id) REFERENCES workspaces(workspace_id)
            ON DELETE CASCADE
            ON UPDATE CASCADE
        ) STRICT;

        CREATE TABLE center_panes(
            pane_id INTEGER PRIMARY KEY,
            parent_group_id INTEGER, // NULL means that this is a root pane
            position INTEGER, // NULL means that this is a root pane
            FOREIGN KEY(pane_id) REFERENCES panes(pane_id)
            ON DELETE CASCADE,
            FOREIGN KEY(parent_group_id) REFERENCES pane_groups(group_id) ON DELETE CASCADE
        ) STRICT;

        CREATE TABLE items(
            item_id INTEGER NOT NULL, // This is the item's view id, so this is not unique
            workspace_id INTEGER NOT NULL,
            pane_id INTEGER NOT NULL,
            kind TEXT NOT NULL,
            position INTEGER NOT NULL,
            active INTEGER NOT NULL,
            FOREIGN KEY(workspace_id) REFERENCES workspaces(workspace_id)
            ON DELETE CASCADE
            ON UPDATE CASCADE,
            FOREIGN KEY(pane_id) REFERENCES panes(pane_id)
            ON DELETE CASCADE,
            PRIMARY KEY(item_id, workspace_id)
        ) STRICT;
    ),
    sql!(
        ALTER TABLE workspaces ADD COLUMN window_state TEXT;
        ALTER TABLE workspaces ADD COLUMN window_x REAL;
        ALTER TABLE workspaces ADD COLUMN window_y REAL;
        ALTER TABLE workspaces ADD COLUMN window_width REAL;
        ALTER TABLE workspaces ADD COLUMN window_height REAL;
        ALTER TABLE workspaces ADD COLUMN display BLOB;
    ),
    // Drop foreign key constraint from workspaces.dock_pane to panes table.
    sql!(
        CREATE TABLE workspaces_2(
            workspace_id INTEGER PRIMARY KEY,
            workspace_location BLOB UNIQUE,
            dock_visible INTEGER, // Deprecated. Preserving so users can downgrade Zed.
            dock_anchor TEXT, // Deprecated. Preserving so users can downgrade Zed.
            dock_pane INTEGER, // Deprecated.  Preserving so users can downgrade Zed.
            left_sidebar_open INTEGER, // Boolean
            timestamp TEXT DEFAULT CURRENT_TIMESTAMP NOT NULL,
            window_state TEXT,
            window_x REAL,
            window_y REAL,
            window_width REAL,
            window_height REAL,
            display BLOB
        ) STRICT;
        INSERT INTO workspaces_2 SELECT * FROM workspaces;
        DROP TABLE workspaces;
        ALTER TABLE workspaces_2 RENAME TO workspaces;
    ),
    // Add panels related information
    sql!(
        ALTER TABLE workspaces ADD COLUMN left_dock_visible INTEGER; //bool
        ALTER TABLE workspaces ADD COLUMN left_dock_active_panel TEXT;
        ALTER TABLE workspaces ADD COLUMN right_dock_visible INTEGER; //bool
        ALTER TABLE workspaces ADD COLUMN right_dock_active_panel TEXT;
        ALTER TABLE workspaces ADD COLUMN bottom_dock_visible INTEGER; //bool
        ALTER TABLE workspaces ADD COLUMN bottom_dock_active_panel TEXT;
    )];
}

impl WorkspaceDb {
    /// Returns a serialized workspace for the given worktree_roots. If the passed array
    /// is empty, the most recent workspace is returned instead. If no workspace for the
    /// passed roots is stored, returns none.
    pub fn workspace_for_roots<P: AsRef<Path>>(
        &self,
        worktree_roots: &[P],
    ) -> Option<SerializedWorkspace> {
        let workspace_location: WorkspaceLocation = worktree_roots.into();

        // Note that we re-assign the workspace_id here in case it's empty
        // and we've grabbed the most recent workspace
        let (workspace_id, workspace_location, bounds, display, docks): (
            WorkspaceId,
            WorkspaceLocation,
            Option<WindowBounds>,
            Option<Uuid>,
            DockStructure,
        ) = self
            .select_row_bound(sql! {
                SELECT
                    workspace_id,
                    workspace_location,
                    window_state,
                    window_x,
                    window_y,
                    window_width,
                    window_height,
                    display,
                    left_dock_visible,
                    left_dock_active_panel,
                    right_dock_visible,
                    right_dock_active_panel,
                    bottom_dock_visible,
                    bottom_dock_active_panel
                FROM workspaces
                WHERE workspace_location = ?
            })
            .and_then(|mut prepared_statement| (prepared_statement)(&workspace_location))
            .context("No workspaces found")
            .warn_on_err()
            .flatten()?;

        Some(SerializedWorkspace {
            id: workspace_id,
            location: workspace_location.clone(),
            center_group: self
                .get_center_pane_group(workspace_id)
                .context("Getting center group")
                .log_err()?,
            bounds,
            display,
            docks,
        })
    }

    /// Saves a workspace using the worktree roots. Will garbage collect any workspaces
    /// that used this workspace previously
    pub async fn save_workspace(&self, workspace: SerializedWorkspace) {
        self.write(move |conn| {
            conn.with_savepoint("update_worktrees", || {
                // Clear out panes and pane_groups
                conn.exec_bound(sql!(
                    DELETE FROM pane_groups WHERE workspace_id = ?1;
                    DELETE FROM panes WHERE workspace_id = ?1;))?(workspace.id)
                .expect("Clearing old panes");

                conn.exec_bound(sql!(
                    DELETE FROM workspaces WHERE workspace_location = ? AND workspace_id != ?
                ))?((&workspace.location, workspace.id.clone()))
                .context("clearing out old locations")?;

                // Upsert
                conn.exec_bound(sql!(
                    INSERT INTO workspaces(
                        workspace_id,
                        workspace_location,
                        left_dock_visible,
                        left_dock_active_panel,
                        right_dock_visible,
                        right_dock_active_panel,
                        bottom_dock_visible,
                        bottom_dock_active_panel,
                        timestamp
                    )
                    VALUES (?1, ?2, ?3, ?4, ?5, ?6, ?7, ?8, CURRENT_TIMESTAMP)
                    ON CONFLICT DO
                    UPDATE SET
                        workspace_location = ?2,
                        left_dock_visible = ?3,
                        left_dock_active_panel = ?4,
                        right_dock_visible = ?5,
                        right_dock_active_panel = ?6,
                        bottom_dock_visible = ?7,
                        bottom_dock_active_panel = ?8,
                        timestamp = CURRENT_TIMESTAMP
                ))?((workspace.id, &workspace.location, workspace.docks))
                .context("Updating workspace")?;

                // Save center pane group
                Self::save_pane_group(conn, workspace.id, &workspace.center_group, None)
                    .context("save pane group in save workspace")?;

                Ok(())
            })
            .log_err();
        })
        .await;
    }

    query! {
        pub async fn next_id() -> Result<WorkspaceId> {
            INSERT INTO workspaces DEFAULT VALUES RETURNING workspace_id
        }
    }

    query! {
        fn recent_workspaces() -> Result<Vec<(WorkspaceId, WorkspaceLocation)>> {
            SELECT workspace_id, workspace_location
            FROM workspaces
            WHERE workspace_location IS NOT NULL
            ORDER BY timestamp DESC
        }
    }

    query! {
        async fn delete_stale_workspace(id: WorkspaceId) -> Result<()> {
            DELETE FROM workspaces
            WHERE workspace_id IS ?
        }
    }

    // Returns the recent locations which are still valid on disk and deletes ones which no longer
    // exist.
    pub async fn recent_workspaces_on_disk(&self) -> Result<Vec<(WorkspaceId, WorkspaceLocation)>> {
        let mut result = Vec::new();
        let mut delete_tasks = Vec::new();
        for (id, location) in self.recent_workspaces()? {
            if location.paths().iter().all(|path| path.exists())
                && location.paths().iter().any(|path| path.is_dir())
            {
                result.push((id, location));
            } else {
                delete_tasks.push(self.delete_stale_workspace(id));
            }
        }

        futures::future::join_all(delete_tasks).await;
        Ok(result)
    }

    pub async fn last_workspace(&self) -> Result<Option<WorkspaceLocation>> {
        Ok(self
            .recent_workspaces_on_disk()
            .await?
            .into_iter()
            .next()
            .map(|(_, location)| location))
    }

    fn get_center_pane_group(&self, workspace_id: WorkspaceId) -> Result<SerializedPaneGroup> {
        Ok(self
            .get_pane_group(workspace_id, None)?
            .into_iter()
            .next()
            .unwrap_or_else(|| {
                SerializedPaneGroup::Pane(SerializedPane {
                    active: true,
                    children: vec![],
                })
            }))
    }

    fn get_pane_group(
        &self,
        workspace_id: WorkspaceId,
        group_id: Option<GroupId>,
    ) -> Result<Vec<SerializedPaneGroup>> {
        type GroupKey = (Option<GroupId>, WorkspaceId);
        type GroupOrPane = (Option<GroupId>, Option<Axis>, Option<PaneId>, Option<bool>);
        self.select_bound::<GroupKey, GroupOrPane>(sql!(
            SELECT group_id, axis, pane_id, active
                FROM (SELECT
                    group_id,
                    axis,
                    NULL as pane_id,
                    NULL as active,
                    position,
                    parent_group_id,
                    workspace_id
                    FROM pane_groups
                    UNION
                    SELECT
                    NULL,
                    NULL,
                    center_panes.pane_id,
                    panes.active as active,
                    position,
                    parent_group_id,
                    panes.workspace_id as workspace_id
                        FROM center_panes
                        JOIN panes ON center_panes.pane_id = panes.pane_id)
                WHERE parent_group_id IS ? AND workspace_id = ?
                ORDER BY position
        ))?((group_id, workspace_id))?
        .into_iter()
        .map(|(group_id, axis, pane_id, active)| {
            if let Some((group_id, axis)) = group_id.zip(axis) {
                Ok(SerializedPaneGroup::Group {
                    axis,
                    children: self.get_pane_group(workspace_id, Some(group_id))?,
                })
            } else if let Some((pane_id, active)) = pane_id.zip(active) {
                Ok(SerializedPaneGroup::Pane(SerializedPane::new(
                    self.get_items(pane_id)?,
                    active,
                )))
            } else {
                bail!("Pane Group Child was neither a pane group or a pane");
            }
        })
        // Filter out panes and pane groups which don't have any children or items
        .filter(|pane_group| match pane_group {
            Ok(SerializedPaneGroup::Group { children, .. }) => !children.is_empty(),
            Ok(SerializedPaneGroup::Pane(pane)) => !pane.children.is_empty(),
            _ => true,
        })
        .collect::<Result<_>>()
    }

    fn save_pane_group(
        conn: &Connection,
        workspace_id: WorkspaceId,
        pane_group: &SerializedPaneGroup,
        parent: Option<(GroupId, usize)>,
    ) -> Result<()> {
        match pane_group {
            SerializedPaneGroup::Group { axis, children } => {
                let (parent_id, position) = unzip_option(parent);

                let group_id = conn.select_row_bound::<_, i64>(sql!(
                    INSERT INTO pane_groups(workspace_id, parent_group_id, position, axis)
                    VALUES (?, ?, ?, ?)
                    RETURNING group_id
                ))?((workspace_id, parent_id, position, *axis))?
                .ok_or_else(|| anyhow!("Couldn't retrieve group_id from inserted pane_group"))?;

                for (position, group) in children.iter().enumerate() {
                    Self::save_pane_group(conn, workspace_id, group, Some((group_id, position)))?
                }

                Ok(())
            }
            SerializedPaneGroup::Pane(pane) => {
                Self::save_pane(conn, workspace_id, &pane, parent)?;
                Ok(())
            }
        }
    }

    fn save_pane(
        conn: &Connection,
        workspace_id: WorkspaceId,
        pane: &SerializedPane,
        parent: Option<(GroupId, usize)>,
    ) -> Result<PaneId> {
        let pane_id = conn.select_row_bound::<_, i64>(sql!(
            INSERT INTO panes(workspace_id, active)
            VALUES (?, ?)
            RETURNING pane_id
        ))?((workspace_id, pane.active))?
        .ok_or_else(|| anyhow!("Could not retrieve inserted pane_id"))?;

        let (parent_id, order) = unzip_option(parent);
        conn.exec_bound(sql!(
            INSERT INTO center_panes(pane_id, parent_group_id, position)
            VALUES (?, ?, ?)
        ))?((pane_id, parent_id, order))?;

        Self::save_items(conn, workspace_id, pane_id, &pane.children).context("Saving items")?;

        Ok(pane_id)
    }

    fn get_items(&self, pane_id: PaneId) -> Result<Vec<SerializedItem>> {
        Ok(self.select_bound(sql!(
            SELECT kind, item_id, active FROM items
            WHERE pane_id = ?
                ORDER BY position
        ))?(pane_id)?)
    }

    fn save_items(
        conn: &Connection,
        workspace_id: WorkspaceId,
        pane_id: PaneId,
        items: &[SerializedItem],
    ) -> Result<()> {
        let mut insert = conn.exec_bound(sql!(
            INSERT INTO items(workspace_id, pane_id, position, kind, item_id, active) VALUES (?, ?, ?, ?, ?, ?)
        )).context("Preparing insertion")?;
        for (position, item) in items.iter().enumerate() {
            insert((workspace_id, pane_id, position, item))?;
        }

        Ok(())
    }

    query! {
        pub async fn update_timestamp(workspace_id: WorkspaceId) -> Result<()> {
            UPDATE workspaces
            SET timestamp = CURRENT_TIMESTAMP
            WHERE workspace_id = ?
        }
    }

    query! {
        pub async fn set_window_bounds(workspace_id: WorkspaceId, bounds: WindowBounds, display: Uuid) -> Result<()> {
            UPDATE workspaces
            SET window_state = ?2,
                window_x = ?3,
                window_y = ?4,
                window_width = ?5,
                window_height = ?6,
                display = ?7
            WHERE workspace_id = ?1
        }
    }
}

#[cfg(test)]
mod tests {
<<<<<<< HEAD

    use db::open_test_db;

=======
>>>>>>> cb1b64e5
    use super::*;
    use crate::DockAnchor;
    use db::open_test_db;
    use std::sync::Arc;

    #[gpui::test]
    async fn test_next_id_stability() {
        env_logger::try_init().ok();

        let db = WorkspaceDb(open_test_db("test_next_id_stability").await);

        db.write(|conn| {
            conn.migrate(
                "test_table",
                &[sql!(
                    CREATE TABLE test_table(
                        text TEXT,
                        workspace_id INTEGER,
                        FOREIGN KEY(workspace_id) REFERENCES workspaces(workspace_id)
                        ON DELETE CASCADE
                    ) STRICT;
                )],
            )
            .unwrap();
        })
        .await;

        let id = db.next_id().await.unwrap();
        // Assert the empty row got inserted
        assert_eq!(
            Some(id),
            db.select_row_bound::<WorkspaceId, WorkspaceId>(sql!(
                SELECT workspace_id FROM workspaces WHERE workspace_id = ?
            ))
            .unwrap()(id)
            .unwrap()
        );

        db.write(move |conn| {
            conn.exec_bound(sql!(INSERT INTO test_table(text, workspace_id) VALUES (?, ?)))
                .unwrap()(("test-text-1", id))
            .unwrap()
        })
        .await;

        let test_text_1 = db
            .select_row_bound::<_, String>(sql!(SELECT text FROM test_table WHERE workspace_id = ?))
            .unwrap()(1)
        .unwrap()
        .unwrap();
        assert_eq!(test_text_1, "test-text-1");
    }

    #[gpui::test]
    async fn test_workspace_id_stability() {
        env_logger::try_init().ok();

        let db = WorkspaceDb(open_test_db("test_workspace_id_stability").await);

        db.write(|conn| {
            conn.migrate(
                "test_table",
                &[sql!(
                    CREATE TABLE test_table(
                        text TEXT,
                        workspace_id INTEGER,
                        FOREIGN KEY(workspace_id)
                            REFERENCES workspaces(workspace_id)
                        ON DELETE CASCADE
                    ) STRICT;)],
            )
        })
        .await
        .unwrap();

        let mut workspace_1 = SerializedWorkspace {
            id: 1,
            location: (["/tmp", "/tmp2"]).into(),
            center_group: Default::default(),
            bounds: Default::default(),
            display: Default::default(),
            docks: Default::default(),
        };

        let mut _workspace_2 = SerializedWorkspace {
            id: 2,
            location: (["/tmp"]).into(),
            center_group: Default::default(),
            bounds: Default::default(),
            display: Default::default(),
            docks: Default::default(),
        };

        db.save_workspace(workspace_1.clone()).await;

        db.write(|conn| {
            conn.exec_bound(sql!(INSERT INTO test_table(text, workspace_id) VALUES (?, ?)))
                .unwrap()(("test-text-1", 1))
            .unwrap();
        })
        .await;

        db.save_workspace(_workspace_2.clone()).await;

        db.write(|conn| {
            conn.exec_bound(sql!(INSERT INTO test_table(text, workspace_id) VALUES (?, ?)))
                .unwrap()(("test-text-2", 2))
            .unwrap();
        })
        .await;

        workspace_1.location = (["/tmp", "/tmp3"]).into();
        db.save_workspace(workspace_1.clone()).await;
        db.save_workspace(workspace_1).await;

        todo!();
        // workspace_2.dock_pane.children.push(SerializedItem {
        //     kind: Arc::from("Test"),
        //     item_id: 10,
        //     active: true,
        // });
        // db.save_workspace(workspace_2).await;

        // let test_text_2 = db
        //     .select_row_bound::<_, String>(sql!(SELECT text FROM test_table WHERE workspace_id = ?))
        //     .unwrap()(2)
        // .unwrap()
        // .unwrap();
        // assert_eq!(test_text_2, "test-text-2");

        // let test_text_1 = db
        //     .select_row_bound::<_, String>(sql!(SELECT text FROM test_table WHERE workspace_id = ?))
        //     .unwrap()(1)
        // .unwrap()
        // .unwrap();
        // assert_eq!(test_text_1, "test-text-1");
    }

    #[gpui::test]
    async fn test_full_workspace_serialization() {
        env_logger::try_init().ok();

        let db = WorkspaceDb(open_test_db("test_full_workspace_serialization").await);

        //  -----------------
        //  | 1,2   | 5,6   |
        //  | - - - |       |
        //  | 3,4   |       |
        //  -----------------
        let center_group = SerializedPaneGroup::Group {
            axis: gpui::Axis::Horizontal,
            children: vec![
                SerializedPaneGroup::Group {
                    axis: gpui::Axis::Vertical,
                    children: vec![
                        SerializedPaneGroup::Pane(SerializedPane::new(
                            vec![
                                SerializedItem::new("Terminal", 5, false),
                                SerializedItem::new("Terminal", 6, true),
                            ],
                            false,
                        )),
                        SerializedPaneGroup::Pane(SerializedPane::new(
                            vec![
                                SerializedItem::new("Terminal", 7, true),
                                SerializedItem::new("Terminal", 8, false),
                            ],
                            false,
                        )),
                    ],
                },
                SerializedPaneGroup::Pane(SerializedPane::new(
                    vec![
                        SerializedItem::new("Terminal", 9, false),
                        SerializedItem::new("Terminal", 10, true),
                    ],
                    false,
                )),
            ],
        };

        let workspace = SerializedWorkspace {
            id: 5,
            location: (["/tmp", "/tmp2"]).into(),
            center_group,
            bounds: Default::default(),
            display: Default::default(),
            docks: Default::default(),
        };

        db.save_workspace(workspace.clone()).await;
        let round_trip_workspace = db.workspace_for_roots(&["/tmp2", "/tmp"]);

        assert_eq!(workspace, round_trip_workspace.unwrap());

        // Test guaranteed duplicate IDs
        db.save_workspace(workspace.clone()).await;
        db.save_workspace(workspace.clone()).await;

        let round_trip_workspace = db.workspace_for_roots(&["/tmp", "/tmp2"]);
        assert_eq!(workspace, round_trip_workspace.unwrap());
    }

    #[gpui::test]
    async fn test_workspace_assignment() {
        env_logger::try_init().ok();

        let db = WorkspaceDb(open_test_db("test_basic_functionality").await);

        let workspace_1 = SerializedWorkspace {
            id: 1,
            location: (["/tmp", "/tmp2"]).into(),
            center_group: Default::default(),
            bounds: Default::default(),
            display: Default::default(),
            docks: Default::default(),
        };

        let mut workspace_2 = SerializedWorkspace {
            id: 2,
            location: (["/tmp"]).into(),
            center_group: Default::default(),
            bounds: Default::default(),
            display: Default::default(),
            docks: Default::default(),
        };

        db.save_workspace(workspace_1.clone()).await;
        db.save_workspace(workspace_2.clone()).await;

        // Test that paths are treated as a set
        assert_eq!(
            db.workspace_for_roots(&["/tmp", "/tmp2"]).unwrap(),
            workspace_1
        );
        assert_eq!(
            db.workspace_for_roots(&["/tmp2", "/tmp"]).unwrap(),
            workspace_1
        );

        // Make sure that other keys work
        assert_eq!(db.workspace_for_roots(&["/tmp"]).unwrap(), workspace_2);
        assert_eq!(db.workspace_for_roots(&["/tmp3", "/tmp2", "/tmp4"]), None);

        // Test 'mutate' case of updating a pre-existing id
        workspace_2.location = (["/tmp", "/tmp2"]).into();

        db.save_workspace(workspace_2.clone()).await;
        assert_eq!(
            db.workspace_for_roots(&["/tmp", "/tmp2"]).unwrap(),
            workspace_2
        );

        // Test other mechanism for mutating
        let mut workspace_3 = SerializedWorkspace {
            id: 3,
            location: (&["/tmp", "/tmp2"]).into(),
            center_group: Default::default(),
            bounds: Default::default(),
            display: Default::default(),
            docks: Default::default(),
        };

        db.save_workspace(workspace_3.clone()).await;
        assert_eq!(
            db.workspace_for_roots(&["/tmp", "/tmp2"]).unwrap(),
            workspace_3
        );

        // Make sure that updating paths differently also works
        workspace_3.location = (["/tmp3", "/tmp4", "/tmp2"]).into();
        db.save_workspace(workspace_3.clone()).await;
        assert_eq!(db.workspace_for_roots(&["/tmp2", "tmp"]), None);
        assert_eq!(
            db.workspace_for_roots(&["/tmp2", "/tmp3", "/tmp4"])
                .unwrap(),
            workspace_3
        );
    }

    use crate::persistence::model::SerializedWorkspace;
    use crate::persistence::model::{SerializedItem, SerializedPane, SerializedPaneGroup};

    fn default_workspace<P: AsRef<Path>>(
        workspace_id: &[P],
        center_group: &SerializedPaneGroup,
    ) -> SerializedWorkspace {
        SerializedWorkspace {
            id: 4,
            location: workspace_id.into(),
            center_group: center_group.clone(),
            bounds: Default::default(),
            display: Default::default(),
            docks: Default::default(),
        }
    }

    #[gpui::test]
    async fn test_simple_split() {
        env_logger::try_init().ok();

        let db = WorkspaceDb(open_test_db("simple_split").await);

        //  -----------------
        //  | 1,2   | 5,6   |
        //  | - - - |       |
        //  | 3,4   |       |
        //  -----------------
        let center_pane = SerializedPaneGroup::Group {
            axis: gpui::Axis::Horizontal,
            children: vec![
                SerializedPaneGroup::Group {
                    axis: gpui::Axis::Vertical,
                    children: vec![
                        SerializedPaneGroup::Pane(SerializedPane::new(
                            vec![
                                SerializedItem::new("Terminal", 1, false),
                                SerializedItem::new("Terminal", 2, true),
                            ],
                            false,
                        )),
                        SerializedPaneGroup::Pane(SerializedPane::new(
                            vec![
                                SerializedItem::new("Terminal", 4, false),
                                SerializedItem::new("Terminal", 3, true),
                            ],
                            true,
                        )),
                    ],
                },
                SerializedPaneGroup::Pane(SerializedPane::new(
                    vec![
                        SerializedItem::new("Terminal", 5, true),
                        SerializedItem::new("Terminal", 6, false),
                    ],
                    false,
                )),
            ],
        };

        let workspace = default_workspace(&["/tmp"], &center_pane);

        db.save_workspace(workspace.clone()).await;

        let new_workspace = db.workspace_for_roots(&["/tmp"]).unwrap();

        assert_eq!(workspace.center_group, new_workspace.center_group);
    }

    #[gpui::test]
    async fn test_cleanup_panes() {
        env_logger::try_init().ok();

        let db = WorkspaceDb(open_test_db("test_cleanup_panes").await);

        let center_pane = SerializedPaneGroup::Group {
            axis: gpui::Axis::Horizontal,
            children: vec![
                SerializedPaneGroup::Group {
                    axis: gpui::Axis::Vertical,
                    children: vec![
                        SerializedPaneGroup::Pane(SerializedPane::new(
                            vec![
                                SerializedItem::new("Terminal", 1, false),
                                SerializedItem::new("Terminal", 2, true),
                            ],
                            false,
                        )),
                        SerializedPaneGroup::Pane(SerializedPane::new(
                            vec![
                                SerializedItem::new("Terminal", 4, false),
                                SerializedItem::new("Terminal", 3, true),
                            ],
                            true,
                        )),
                    ],
                },
                SerializedPaneGroup::Pane(SerializedPane::new(
                    vec![
                        SerializedItem::new("Terminal", 5, false),
                        SerializedItem::new("Terminal", 6, true),
                    ],
                    false,
                )),
            ],
        };

        let id = &["/tmp"];

        let mut workspace = default_workspace(id, &center_pane);

        db.save_workspace(workspace.clone()).await;

        workspace.center_group = SerializedPaneGroup::Group {
            axis: gpui::Axis::Vertical,
            children: vec![
                SerializedPaneGroup::Pane(SerializedPane::new(
                    vec![
                        SerializedItem::new("Terminal", 1, false),
                        SerializedItem::new("Terminal", 2, true),
                    ],
                    false,
                )),
                SerializedPaneGroup::Pane(SerializedPane::new(
                    vec![
                        SerializedItem::new("Terminal", 4, true),
                        SerializedItem::new("Terminal", 3, false),
                    ],
                    true,
                )),
            ],
        };

        db.save_workspace(workspace.clone()).await;

        let new_workspace = db.workspace_for_roots(id).unwrap();

        assert_eq!(workspace.center_group, new_workspace.center_group);
    }
}<|MERGE_RESOLUTION|>--- conflicted
+++ resolved
@@ -497,16 +497,8 @@
 
 #[cfg(test)]
 mod tests {
-<<<<<<< HEAD
-
+    use super::*;
     use db::open_test_db;
-
-=======
->>>>>>> cb1b64e5
-    use super::*;
-    use crate::DockAnchor;
-    use db::open_test_db;
-    use std::sync::Arc;
 
     #[gpui::test]
     async fn test_next_id_stability() {
