--- conflicted
+++ resolved
@@ -164,13 +164,8 @@
     assistant_slash_command::init(cx);
     thread_store::init(cx);
     agent_panel::init(cx);
-<<<<<<< HEAD
     agent_panel_manager::init(cx);
     context_server_configuration::init(language_registry, fs.clone(), cx);
-=======
-    context_server_configuration::init(language_registry.clone(), fs.clone(), cx);
->>>>>>> b9838efa
-
     register_slash_commands(cx);
     inline_assistant::init(
         fs.clone(),
