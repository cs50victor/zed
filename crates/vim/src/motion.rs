--- conflicted
+++ resolved
@@ -589,21 +589,12 @@
     ignore_punctuation: bool,
     times: usize,
 ) -> DisplayPoint {
-<<<<<<< HEAD
     let scope = map.buffer_snapshot.language_scope_at(point.to_point(map));
     for _ in 0..times {
         let mut crossed_newline = false;
         point = movement::find_boundary(map, point, |left, right| {
             let left_kind = char_kind(&scope, left).coerce_punctuation(ignore_punctuation);
             let right_kind = char_kind(&scope, right).coerce_punctuation(ignore_punctuation);
-=======
-    let language = map.buffer_snapshot.language_at(point.to_point(map));
-    for _ in 0..times {
-        let mut crossed_newline = false;
-        point = movement::find_boundary(map, point, |left, right| {
-            let left_kind = char_kind(language, left).coerce_punctuation(ignore_punctuation);
-            let right_kind = char_kind(language, right).coerce_punctuation(ignore_punctuation);
->>>>>>> b9495591
             let at_newline = right == '\n';
 
             let found = (left_kind != right_kind && right_kind != CharKind::Whitespace)
@@ -623,21 +614,12 @@
     ignore_punctuation: bool,
     times: usize,
 ) -> DisplayPoint {
-<<<<<<< HEAD
     let scope = map.buffer_snapshot.language_scope_at(point.to_point(map));
     for _ in 0..times {
         *point.column_mut() += 1;
         point = movement::find_boundary(map, point, |left, right| {
             let left_kind = char_kind(&scope, left).coerce_punctuation(ignore_punctuation);
             let right_kind = char_kind(&scope, right).coerce_punctuation(ignore_punctuation);
-=======
-    let language = map.buffer_snapshot.language_at(point.to_point(map));
-    for _ in 0..times {
-        *point.column_mut() += 1;
-        point = movement::find_boundary(map, point, |left, right| {
-            let left_kind = char_kind(language, left).coerce_punctuation(ignore_punctuation);
-            let right_kind = char_kind(language, right).coerce_punctuation(ignore_punctuation);
->>>>>>> b9495591
 
             left_kind != right_kind && left_kind != CharKind::Whitespace
         });
@@ -663,22 +645,13 @@
     ignore_punctuation: bool,
     times: usize,
 ) -> DisplayPoint {
-<<<<<<< HEAD
     let scope = map.buffer_snapshot.language_scope_at(point.to_point(map));
-=======
-    let language = map.buffer_snapshot.language_at(point.to_point(map));
->>>>>>> b9495591
     for _ in 0..times {
         // This works even though find_preceding_boundary is called for every character in the line containing
         // cursor because the newline is checked only once.
         point = movement::find_preceding_boundary(map, point, |left, right| {
-<<<<<<< HEAD
             let left_kind = char_kind(&scope, left).coerce_punctuation(ignore_punctuation);
             let right_kind = char_kind(&scope, right).coerce_punctuation(ignore_punctuation);
-=======
-            let left_kind = char_kind(language, left).coerce_punctuation(ignore_punctuation);
-            let right_kind = char_kind(language, right).coerce_punctuation(ignore_punctuation);
->>>>>>> b9495591
 
             (left_kind != right_kind && !right.is_whitespace()) || left == '\n'
         });
@@ -686,19 +659,13 @@
     point
 }
 
-<<<<<<< HEAD
-fn first_non_whitespace(map: &DisplaySnapshot, from: DisplayPoint) -> DisplayPoint {
-    let mut last_point = DisplayPoint::new(from.row(), 0);
-    let scope = map.buffer_snapshot.language_scope_at(from.to_point(map));
-=======
 fn first_non_whitespace(
     map: &DisplaySnapshot,
     display_lines: bool,
     from: DisplayPoint,
 ) -> DisplayPoint {
     let mut last_point = start_of_line(map, display_lines, from);
-    let language = map.buffer_snapshot.language_at(from.to_point(map));
->>>>>>> b9495591
+    let scope = map.buffer_snapshot.language_scope_at(from.to_point(map));
     for (ch, point) in map.chars_at(last_point) {
         if ch == '\n' {
             return from;
@@ -706,11 +673,7 @@
 
         last_point = point;
 
-<<<<<<< HEAD
         if char_kind(&scope, ch) != CharKind::Whitespace {
-=======
-        if char_kind(language, ch) != CharKind::Whitespace {
->>>>>>> b9495591
             break;
         }
     }
