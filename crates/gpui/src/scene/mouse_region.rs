--- conflicted
+++ resolved
@@ -1,12 +1,8 @@
 use std::{any::TypeId, mem::Discriminant, rc::Rc};
 
 use collections::HashMap;
-<<<<<<< HEAD
+
 use pathfinder_geometry::rect::RectF;
-=======
-
-use pathfinder_geometry::{rect::RectF, vector::Vector2F};
->>>>>>> d50c819c
 
 use crate::{EventContext, MouseButton};
 
@@ -119,7 +115,7 @@
 
     pub fn on_move(
         mut self,
-        handler: impl Fn(MouseMovedEvent, &mut EventContext) + 'static,
+        handler: impl Fn(MoveRegionEvent, &mut EventContext) + 'static,
     ) -> Self {
         self.handlers = self.handlers.on_move(handler);
         self
@@ -333,92 +329,4 @@
             }));
         self
     }
-<<<<<<< HEAD
-=======
-
-    pub fn on_move(
-        mut self,
-        handler: impl Fn(MouseMovedEvent, &mut EventContext) + 'static,
-    ) -> Self {
-        self.set.insert((MouseRegionEvent::move_disc(), None),
-            Rc::new(move |region_event, cx| {
-                if let MouseRegionEvent::Move(move_event)= region_event {
-                    handler(move_event, cx);
-                }  else {
-                    panic!(
-                        "Mouse Region Event incorrectly called with mismatched event type. Expected MouseRegionEvent::Move, found {:?}", 
-                        region_event);
-                }
-            }));
-        self
-    }
-}
-
-#[derive(Debug)]
-pub enum MouseRegionEvent {
-    Move(MouseMovedEvent),
-    Drag(Vector2F, MouseMovedEvent),
-    Hover(bool, MouseMovedEvent),
-    Down(MouseButtonEvent),
-    Up(MouseButtonEvent),
-    Click(MouseButtonEvent),
-    DownOut(MouseButtonEvent),
-    ScrollWheel(ScrollWheelEvent),
-}
-
-impl MouseRegionEvent {
-    pub fn move_disc() -> Discriminant<MouseRegionEvent> {
-        std::mem::discriminant(&MouseRegionEvent::Move(Default::default()))
-    }
-    pub fn drag_disc() -> Discriminant<MouseRegionEvent> {
-        std::mem::discriminant(&MouseRegionEvent::Drag(
-            Default::default(),
-            Default::default(),
-        ))
-    }
-    pub fn hover_disc() -> Discriminant<MouseRegionEvent> {
-        std::mem::discriminant(&MouseRegionEvent::Hover(
-            Default::default(),
-            Default::default(),
-        ))
-    }
-    pub fn down_disc() -> Discriminant<MouseRegionEvent> {
-        std::mem::discriminant(&MouseRegionEvent::Down(Default::default()))
-    }
-    pub fn up_disc() -> Discriminant<MouseRegionEvent> {
-        std::mem::discriminant(&MouseRegionEvent::Up(Default::default()))
-    }
-    pub fn click_disc() -> Discriminant<MouseRegionEvent> {
-        std::mem::discriminant(&MouseRegionEvent::Click(Default::default()))
-    }
-    pub fn down_out_disc() -> Discriminant<MouseRegionEvent> {
-        std::mem::discriminant(&MouseRegionEvent::DownOut(Default::default()))
-    }
-    pub fn scroll_wheel_disc() -> Discriminant<MouseRegionEvent> {
-        std::mem::discriminant(&MouseRegionEvent::ScrollWheel(Default::default()))
-    }
-
-    pub fn handler_key(&self) -> (Discriminant<MouseRegionEvent>, Option<MouseButton>) {
-        match self {
-            MouseRegionEvent::Move(_) => (Self::move_disc(), None),
-            MouseRegionEvent::Drag(_, MouseMovedEvent { pressed_button, .. }) => {
-                (Self::drag_disc(), *pressed_button)
-            }
-            MouseRegionEvent::Hover(_, _) => (Self::hover_disc(), None),
-            MouseRegionEvent::Down(MouseButtonEvent { button, .. }) => {
-                (Self::down_disc(), Some(*button))
-            }
-            MouseRegionEvent::Up(MouseButtonEvent { button, .. }) => {
-                (Self::up_disc(), Some(*button))
-            }
-            MouseRegionEvent::Click(MouseButtonEvent { button, .. }) => {
-                (Self::click_disc(), Some(*button))
-            }
-            MouseRegionEvent::DownOut(MouseButtonEvent { button, .. }) => {
-                (Self::down_out_disc(), Some(*button))
-            }
-            MouseRegionEvent::ScrollWheel(_) => (Self::scroll_wheel_disc(), None),
-        }
-    }
->>>>>>> d50c819c
 }